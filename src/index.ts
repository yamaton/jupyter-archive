--- conflicted
+++ resolved
@@ -3,17 +3,12 @@
   JupyterFrontEndPlugin
 } from "@jupyterlab/application";
 import { showErrorMessage } from "@jupyterlab/apputils";
-import { ISettingRegistry, URLExt } from "@jupyterlab/coreutils";
+import { ISettingRegistry, URLExt, PathExt } from "@jupyterlab/coreutils";
 import { IFileBrowserFactory } from "@jupyterlab/filebrowser";
 import { ServerConnection } from "@jupyterlab/services";
-<<<<<<< HEAD
-import { URLExt, ISettingRegistry, PathExt } from "@jupyterlab/coreutils";
-import { showErrorMessage } from "@jupyterlab/apputils";
-=======
 import { each } from "@phosphor/algorithm";
 import { IDisposable } from "@phosphor/disposable";
 import { Menu } from "@phosphor/widgets";
->>>>>>> 2cccb724
 
 const DIRECTORIES_URL = "directories";
 const EXTRACT_ARCHVE_URL = "extract-archive";
@@ -236,19 +231,15 @@
         );
       });
 
-<<<<<<< HEAD
     // matches anywhere on filebrowser
     const selectorContent = ".jp-DirListing-content";
 
-    // matches all filebrowser items
+    // matches directory filebrowser items
     const selectorOnlyDir = '.jp-DirListing-item[data-isdir="true"]';
-
+    // matches file filebrowser items
     const selectorNotDir = '.jp-DirListing-item[data-isdir="false"]';
-
-    // Add the 'download_archive' command to the file's menu.
-=======
+    
     // Add the 'downloadArchive' command to the file's menu.
->>>>>>> 2cccb724
     commands.addCommand(CommandIDs.downloadArchive, {
       execute: args => {
         const widget = tracker.currentWidget;
@@ -286,7 +277,6 @@
         }
       },
       iconClass: "jp-MaterialIcon jp-DownCaretIcon",
-<<<<<<< HEAD
       isVisible: () => {
         const widget = tracker.currentWidget;
         let visible = false;
@@ -304,40 +294,13 @@
         }
         return visible;
       },
-      label: "Extract archive"
-=======
       label: "Extract Archive"
->>>>>>> 2cccb724
-    });
-
-    // Add a command for each archive extensions
-    // TODO: use only one command and accept multiple extensions.
-<<<<<<< HEAD
-    const allowedArchiveExtensions = [
-      ".zip",
-      ".tgz",
-      ".tar.gz",
-      ".tbz",
-      ".tbz2",
-      ".tar.bz",
-      ".tar.bz2",
-      ".txz",
-      ".tar.xz"
-    ];
+    });
 
     app.contextMenu.addItem({
       command: CommandIDs.extractArchive,
       selector: selectorNotDir,
       rank: 10
-=======
-    allowedArchiveExtensions.forEach(extension => {
-      const selector = '.jp-DirListing-item[title$="' + extension + '"]';
-      app.contextMenu.addItem({
-        command: CommandIDs.extractArchive,
-        selector: selector,
-        rank: 10
-      });
->>>>>>> 2cccb724
     });
 
     // Add the 'downloadArchiveCurrentFolder' command to file browser content.
