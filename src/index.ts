--- conflicted
+++ resolved
@@ -36,8 +36,6 @@
   const token = (length: number) =>
     (rand() + rand() + rand() + rand()).substr(0, length);
 
-<<<<<<< HEAD
-=======
   fullurl.searchParams.append("archiveToken", token(20));
   fullurl.searchParams.append("archiveFormat", archiveFormat);
 
@@ -48,35 +46,22 @@
 
   url = fullurl.toString();
 
-  const request = { method: "GET" };
+  // Check the browser is Chrome https://stackoverflow.com/a/9851769
+  const chrome = (window as any).chrome;
+  const isChrome = !!chrome && (!!chrome.webstore || !!chrome.runtime);
+  if (isChrome) {
+    // Workaround https://bugs.chromium.org/p/chromium/issues/detail?id=455987
+    window.open(url);
+  } else {
+    let element = document.createElement("a");
+    document.body.appendChild(element);
+    element.setAttribute('href', url);
+    element.setAttribute('download', '');
+    element.click();
+    document.body.removeChild(element);
+  }
 
-  return ServerConnection.makeRequest(url, request, settings).then(response => {
-    if (response.status !== 200) {
-      throw new ServerConnection.ResponseError(response);
-    }
-
->>>>>>> 453649c9
-    // Check the browser is Chrome https://stackoverflow.com/a/9851769
-    const chrome = (window as any).chrome;
-    const isChrome = !!chrome && (!!chrome.webstore || !!chrome.runtime);
-    if (isChrome) {
-      // Workaround https://bugs.chromium.org/p/chromium/issues/detail?id=455987
-      window.open(url);
-    } else {
-      let element = document.createElement("a");
-      document.body.appendChild(element);
-<<<<<<< HEAD
-      element.setAttribute('href', url);
-      element.setAttribute('download', '');
-=======
-      element.setAttribute("href", response.url);
-      element.setAttribute("download", "");
->>>>>>> 453649c9
-      element.click();
-      document.body.removeChild(element);
-    }
-
-    return void 0;
+  return void 0;
 }
 
 function extractArchiveRequest(path: string): Promise<void> {
